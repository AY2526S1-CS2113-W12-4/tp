--- conflicted
+++ resolved
@@ -350,7 +350,6 @@
     }
 
     /**
-<<<<<<< HEAD
      * Parses an optional {@code YYYY-MM} after the given command literal.
      * <p>If no argument is present, returns {@link Optional#empty()}.
      * If present but invalid, throws {@link IllegalArgumentException}.</p>
@@ -368,6 +367,14 @@
 
         assert input != null : "input cannot be null";
         assert commandLiteral != null : "commandLiteral cannot be null";
+        
+        // Guard: input must be exactly the command or the command followed by a space
+        if (!input.equals(commandLiteral) && !input.startsWith(commandLiteral + " ")) {
+            LOGGER.log(Level.WARNING, 
+                       "Input does not start with expected command literal: {0}", 
+                       commandLiteral);
+            throw new IllegalArgumentException("Invalid command. See 'help'.");
+        }
 
         LOGGER.log(Level.INFO, "Parsing optional month after command: {0}", commandLiteral);
 
@@ -378,6 +385,14 @@
         if (rest.isEmpty()) {
             LOGGER.log(Level.FINE, "No month argument detected for {0}", commandLiteral);
             return Optional.empty();
+        }
+        
+        // Disallow extra tokens after the month (enforce exactly one arg if present)
+        int sp = rest.indexOf(' ');
+        if (sp != -1) {
+            LOGGER.log(Level.WARNING, "Unexpected extra arguments after {0}: {1}",
+                    new Object[]{commandLiteral, rest});
+            throw new IllegalArgumentException("Usage: " + commandLiteral + " [YYYY-MM]");
         }
 
         try {
@@ -405,7 +420,9 @@
     public static Optional<YearMonth> parseOptionalMonthForIncomeList(String input) {
         LOGGER.fine("Entered parseOptionalMonthForIncomeList");
         return parseOptionalYearMonthAfterCommand(input, Ui.LIST_INCOME_COMMAND);
-=======
+    }
+
+    /**
      * Parses a modify-expense command into an index and new expense data.
      * Expected format: {@code modify-expense <index> a/<amount> c/<category> d/<YYYY-MM-DD> [desc/<text>]}
      *
@@ -501,6 +518,5 @@
         // Parse the new income data using existing add-income logic
         Income newIncome = parseAddIncome(Ui.ADD_INCOME_COMMAND + " " + remainingArgs);
         return Map.entry(index, newIncome);
->>>>>>> 2e586ded
     }
 }