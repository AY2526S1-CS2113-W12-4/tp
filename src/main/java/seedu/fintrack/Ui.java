--- conflicted
+++ resolved
@@ -732,74 +732,68 @@
         printHorizontalLine(80);
 
         System.out.println("1. Add an expense:");
-<<<<<<< HEAD
-        System.out.print("   " + ADD_EXPENSE_COMMAND + " (ae)");
-        System.out.println(" a/<amount> c/<category> d/<YYYY-MM-DD> [des/<description>]");
-        System.out.println("   Example: ae a/12.50 c/Food d/2025-10-08 des/Lunch");
-=======
         System.out.print("   " + ADD_EXPENSE_COMMAND + " a/<amount> c/<category> d/<YYYY-MM-DD> [des/<description>]");
         System.out.println("   Example: add-expense a/12.50 c/Food d/2025-10-08 des/Lunch");
->>>>>>> 21c7d095
         System.out.println("   Available categories: " +
                 "FOOD, STUDY, TRANSPORT, BILLS, ENTERTAINMENT, RENT, GROCERIES, OTHERS");
 
         System.out.println();
         System.out.println("2. Add an income:");
-        System.out.println("   " + ADD_INCOME_COMMAND + " (ai) a/<amount> c/<category> d/<YYYY-MM-DD> [des/<description>]");
-        System.out.println("   Example: ai a/2000 c/Salary d/2025-10-01 des/Monthly pay");
+        System.out.println("   " + ADD_INCOME_COMMAND + " a/<amount> c/<category> d/<YYYY-MM-DD> [des/<description>]");
+        System.out.println("   Example: add-income a/2000 c/Salary d/2025-10-01 des/Monthly pay");
         System.out.println("   Available categories: SALARY, SCHOLARSHIP, INVESTMENT, GIFT, OTHERS");
 
         System.out.println();
         System.out.println("3. View all expenses (from latest to earliest date):");
-        System.out.println("   " + LIST_EXPENSE_COMMAND + " (le)");
-        System.out.println("   To view by month: " + LIST_EXPENSE_COMMAND + " (le) d/<YYYY-MM>");
-        System.out.println("   Example: le d/2025-10");
+        System.out.println("   " + LIST_EXPENSE_COMMAND);
+        System.out.println("   To view by month: " + LIST_EXPENSE_COMMAND + " d/<YYYY-MM>");
+        System.out.println("   Example: list-expense d/2025-10");
 
         System.out.println();
         System.out.println("4. View all incomes (from latest to earliest date):");
-        System.out.println("   " + LIST_INCOME_COMMAND + " (li)");
-        System.out.println("   To view by month: " + LIST_INCOME_COMMAND + " (li) d/<YYYY-MM>");
-        System.out.println("   Example: li d/2025-10");
+        System.out.println("   " + LIST_INCOME_COMMAND);
+        System.out.println("   To view by month: " + LIST_INCOME_COMMAND + " d/<YYYY-MM>");
+        System.out.println("   Example: list-income d/2025-10");
 
         System.out.println();
         System.out.println("5. Delete an expense:");
-        System.out.println("   " + DELETE_EXPENSE_COMMAND + " (de) <index>");
+        System.out.println("   " + DELETE_EXPENSE_COMMAND + " <index>");
         System.out.println("   Deletes the expense shown at that index in 'list-expense'.");
-        System.out.println("   Example: de 1");
+        System.out.println("   Example: delete-expense 1");
 
         System.out.println();
         System.out.println("6. Delete an income:");
-        System.out.println("   " + DELETE_INCOME_COMMAND + " (di) <index>");
+        System.out.println("   " + DELETE_INCOME_COMMAND + " <index>");
         System.out.println("   Deletes the income shown at that index in 'list-income'.");
-        System.out.println("   Example: di 1");
+        System.out.println("   Example: delete-income 1");
 
         System.out.println();
         System.out.println("7. Modify an expense:");
         System.out.println("   "
-                + MODIFY_EXPENSE_COMMAND + " (me)"
+                + MODIFY_EXPENSE_COMMAND
                 + " <index> a/<amount> c/<category> d/<YYYY-MM-DD> [des/<description>]");
         System.out.println("   Modifies the expense shown at that index in 'list-expense'.");
-        System.out.println("   Example: me 1 a/1300 c/Rent d/2024-01-01 des/Monthly rent increased");
+        System.out.println("   Example: modify-expense 1 a/1300 c/Rent d/2024-01-01 des/Monthly rent increased");
 
         System.out.println();
         System.out.println("8. Modify an income:");
         System.out.println("   "
-                + MODIFY_INCOME_COMMAND + " (mi)"
+                + MODIFY_INCOME_COMMAND
                 + " <index> a/<amount> c/<category> d/<YYYY-MM-DD> [des/<description>]");
         System.out.println("   Modifies the income shown at that index in 'list-income'.");
-        System.out.println("   Example: mi 3 a/250 c/Salary d/2024-01-15 des/Extra performance bonus");
+        System.out.println("   Example: modify-income 3 a/250 c/Salary d/2024-01-15 des/Extra performance bonus");
 
         System.out.println();
         System.out.println("9. View balance summary:");
-        System.out.println("   " + BALANCE_COMMAND + " (b)");
+        System.out.println("   " + BALANCE_COMMAND);
         System.out.println("   Shows total income, total expenses, and current balance.");
-        System.out.println("   To view by month: " + BALANCE_COMMAND + " (b) d/<YYYY-MM>");
-        System.out.println("   Example: b d/2025-10");
+        System.out.println("   To view by month: " + BALANCE_COMMAND + " d/<YYYY-MM>");
+        System.out.println("   Example: balance d/2025-10");
 
         System.out.println();
         System.out.println("10. Set budget for expense categories:");
-        System.out.println("    " + BUDGET_COMMAND + " (bg)");
-        System.out.println("    Example: bg c/FOOD a/1000");
+        System.out.println("    " + BUDGET_COMMAND);
+        System.out.println("    Example: budget c/FOOD a/1000");
         System.out.println("    Available categories: " +
                 "FOOD, STUDY, TRANSPORT, BILLS, ENTERTAINMENT, RENT, GROCERIES, OTHERS");
 
@@ -837,8 +831,8 @@
 
         System.out.println();
         System.out.println("17. Export data to CSV file:");
-        System.out.println("    " + EXPORT_COMMAND + " (ex) <filepath>");
-        System.out.println("    Example: ex financial_data.csv");
+        System.out.println("    " + EXPORT_COMMAND + " <filepath>");
+        System.out.println("    Example: export financial_data.csv");
 
         printHorizontalLine(80);
     }
