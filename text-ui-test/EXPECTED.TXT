Welcome to FinTrack!
Type 'help' for available commands.

> Error: Invalid command. Type 'help' for a list of available commands.
> Income added:
  Amount: 5000.00
  Category: SALARY
  Date: 2024-01-01
  Description: Monthly salary
> Income added:
  Amount: 200.00
  Category: SALARY
  Date: 2024-01-15
> Income added:
  Amount: 4800.00
  Category: SALARY
  Date: 2024-02-01
  Description: Monthly salary
> Income added:
  Amount: 300.00
  Category: SALARY
  Date: 2024-02-20
  Description: Logo commission
> Income added:
  Amount: 4900.00
  Category: SALARY
  Date: 2024-03-01
  Description: Monthly salary
> Expense added:
  Amount: 1200.00
  Category: RENT
  Date: 2024-01-01
  Description: Monthly rent payment
> Expense added:
  Amount: 50.00
  Category: FOOD
  Date: 2024-01-02
> Expense added:
  Amount: 30.00
  Category: TRANSPORT
  Date: 2024-01-03
  Description: Bus fare
> Expense added:
  Amount: 1300.00
  Category: RENT
  Date: 2024-02-01
  Description: Monthly rent payment
> Expense added:
  Amount: 60.00
  Category: FOOD
  Date: 2024-02-10
  Description: Lunch
> Expense added:
  Amount: 35.00
  Category: TRANSPORT
  Date: 2024-02-11
> Expense added:
  Amount: 1400.00
  Category: RENT
  Date: 2024-03-01
  Description: Monthly rent payment
> Expense added:
  Amount: 55.00
  Category: FOOD
  Date: 2024-03-03
> Expense added:
  Amount: 20.00
  Category: TRANSPORT
  Date: 2024-03-05
  Description: Taxi
> Overall Balance: 11050.00
  Total Income:  15200.00
  Total Expense: 4150.00
> Expenses (Newest first):
--------------------------------------------------
#1
Date: 2024-03-05
Amount: $20.00
Category: TRANSPORT
Description: Taxi
--------------------------------------------------
#2
Date: 2024-03-03
Amount: $55.00
Category: FOOD
--------------------------------------------------
#3
Date: 2024-03-01
Amount: $1400.00
Category: RENT
Description: Monthly rent payment
--------------------------------------------------
#4
Date: 2024-02-11
Amount: $35.00
Category: TRANSPORT
--------------------------------------------------
#5
Date: 2024-02-10
Amount: $60.00
Category: FOOD
Description: Lunch
--------------------------------------------------
#6
Date: 2024-02-01
Amount: $1300.00
Category: RENT
Description: Monthly rent payment
--------------------------------------------------
#7
Date: 2024-01-03
Amount: $30.00
Category: TRANSPORT
Description: Bus fare
--------------------------------------------------
#8
Date: 2024-01-02
Amount: $50.00
Category: FOOD
--------------------------------------------------
#9
Date: 2024-01-01
Amount: $1200.00
Category: RENT
Description: Monthly rent payment
--------------------------------------------------
> Incomes (Newest first):
--------------------------------------------------
#1
Date: 2024-03-01
Amount: $4900.00
Category: SALARY
Description: Monthly salary
--------------------------------------------------
#2
Date: 2024-02-20
Amount: $300.00
Category: SALARY
Description: Logo commission
--------------------------------------------------
#3
Date: 2024-02-01
Amount: $4800.00
Category: SALARY
Description: Monthly salary
--------------------------------------------------
#4
Date: 2024-01-15
Amount: $200.00
Category: SALARY
--------------------------------------------------
#5
Date: 2024-01-01
Amount: $5000.00
Category: SALARY
Description: Monthly salary
--------------------------------------------------
> Overall Balance: 3920.00
  Total Income:  5200.00
  Total Expense: 1280.00
> Expenses (Newest first):
--------------------------------------------------
#1
Date: 2024-01-03
Amount: $30.00
Category: TRANSPORT
Description: Bus fare
--------------------------------------------------
#2
Date: 2024-01-02
Amount: $50.00
Category: FOOD
--------------------------------------------------
#3
Date: 2024-01-01
Amount: $1200.00
Category: RENT
Description: Monthly rent payment
--------------------------------------------------
> Incomes (Newest first):
--------------------------------------------------
#1
Date: 2024-01-15
Amount: $200.00
Category: SALARY
--------------------------------------------------
#2
Date: 2024-01-01
Amount: $5000.00
Category: SALARY
Description: Monthly salary
--------------------------------------------------
> Overall Balance: 3705.00
  Total Income:  5100.00
  Total Expense: 1395.00
> Expenses (Newest first):
--------------------------------------------------
#1
Date: 2024-02-11
Amount: $35.00
Category: TRANSPORT
--------------------------------------------------
#2
Date: 2024-02-10
Amount: $60.00
Category: FOOD
Description: Lunch
--------------------------------------------------
#3
Date: 2024-02-01
Amount: $1300.00
Category: RENT
Description: Monthly rent payment
--------------------------------------------------
> Incomes (Newest first):
--------------------------------------------------
#1
Date: 2024-02-20
Amount: $300.00
Category: SALARY
Description: Logo commission
--------------------------------------------------
#2
Date: 2024-02-01
Amount: $4800.00
Category: SALARY
Description: Monthly salary
--------------------------------------------------
> Overall Balance: 3425.00
  Total Income:  4900.00
  Total Expense: 1475.00
> Expenses (Newest first):
--------------------------------------------------
#1
Date: 2024-03-05
Amount: $20.00
Category: TRANSPORT
Description: Taxi
--------------------------------------------------
#2
Date: 2024-03-03
Amount: $55.00
Category: FOOD
--------------------------------------------------
#3
Date: 2024-03-01
Amount: $1400.00
Category: RENT
Description: Monthly rent payment
--------------------------------------------------
> Incomes (Newest first):
--------------------------------------------------
#1
Date: 2024-03-01
Amount: $4900.00
Category: SALARY
Description: Monthly salary
--------------------------------------------------
> Overall Balance: 0.00
  Total Income:  0.00
  Total Expense: 0.00
> No expenses recorded.
> No incomes recorded.
> Error: Month must be in YYYY-MM format.
> Error: Month must be in YYYY-MM format.
> Error: Month must be in YYYY-MM format.
> Expense at index 9 modified to:
  Amount: 1300.00
  Category: RENT
  Date: 2024-01-01
  Description: Monthly rent increased
> Expenses (Newest first):
--------------------------------------------------
#1
Date: 2024-03-05
Amount: $20.00
Category: TRANSPORT
Description: Taxi
--------------------------------------------------
#2
Date: 2024-03-03
Amount: $55.00
Category: FOOD
--------------------------------------------------
#3
Date: 2024-03-01
Amount: $1400.00
Category: RENT
Description: Monthly rent payment
--------------------------------------------------
#4
Date: 2024-02-11
Amount: $35.00
Category: TRANSPORT
--------------------------------------------------
#5
Date: 2024-02-10
Amount: $60.00
Category: FOOD
Description: Lunch
--------------------------------------------------
#6
Date: 2024-02-01
Amount: $1300.00
Category: RENT
Description: Monthly rent payment
--------------------------------------------------
#7
Date: 2024-01-03
Amount: $30.00
Category: TRANSPORT
Description: Bus fare
--------------------------------------------------
#8
Date: 2024-01-02
Amount: $50.00
Category: FOOD
--------------------------------------------------
#9
Date: 2024-01-01
Amount: $1300.00
Category: RENT
Description: Monthly rent increased
--------------------------------------------------
> Expense at index 8 modified to:
  Amount: 45.00
  Category: FOOD
  Date: 2024-01-02
  Description: Updated food cost
> Expenses (Newest first):
--------------------------------------------------
#1
Date: 2024-03-05
Amount: $20.00
Category: TRANSPORT
Description: Taxi
--------------------------------------------------
#2
Date: 2024-03-03
Amount: $55.00
Category: FOOD
--------------------------------------------------
#3
Date: 2024-03-01
Amount: $1400.00
Category: RENT
Description: Monthly rent payment
--------------------------------------------------
#4
Date: 2024-02-11
Amount: $35.00
Category: TRANSPORT
--------------------------------------------------
#5
Date: 2024-02-10
Amount: $60.00
Category: FOOD
Description: Lunch
--------------------------------------------------
#6
Date: 2024-02-01
Amount: $1300.00
Category: RENT
Description: Monthly rent payment
--------------------------------------------------
#7
Date: 2024-01-03
Amount: $30.00
Category: TRANSPORT
Description: Bus fare
--------------------------------------------------
#8
Date: 2024-01-02
Amount: $45.00
Category: FOOD
Description: Updated food cost
--------------------------------------------------
#9
Date: 2024-01-01
Amount: $1300.00
Category: RENT
Description: Monthly rent increased
--------------------------------------------------
> Income at index 4 modified to:
  Amount: 250.00
  Category: SALARY
  Date: 2024-01-15
  Description: Extra performance bonus
> Incomes (Newest first):
--------------------------------------------------
#1
Date: 2024-03-01
Amount: $4900.00
Category: SALARY
Description: Monthly salary
--------------------------------------------------
#2
Date: 2024-02-20
Amount: $300.00
Category: SALARY
Description: Logo commission
--------------------------------------------------
#3
Date: 2024-02-01
Amount: $4800.00
Category: SALARY
Description: Monthly salary
--------------------------------------------------
#4
Date: 2024-01-15
Amount: $250.00
Category: SALARY
Description: Extra performance bonus
--------------------------------------------------
#5
Date: 2024-01-01
Amount: $5000.00
Category: SALARY
Description: Monthly salary
--------------------------------------------------
> Overall Balance: 11005.00
  Total Income:  15250.00
  Total Expense: 4245.00
> Expense deleted (index 1):
  Amount: 20.00
  Category: TRANSPORT
  Date: 2024-03-05
  Description: Taxi
> Income deleted (index 2):
  Amount: 300.00
  Category: SALARY
  Date: 2024-02-20
  Description: Logo commission
> Overall Balance: 10725.00
  Total Income:  14950.00
  Total Expense: 4225.00
> Overall Balance: 3445.00
  Total Income:  4900.00
  Total Expense: 1455.00
> Expenses (Newest first):
--------------------------------------------------
#1
Date: 2024-03-03
Amount: $55.00
Category: FOOD
--------------------------------------------------
#2
Date: 2024-03-01
Amount: $1400.00
Category: RENT
Description: Monthly rent payment
--------------------------------------------------
> Incomes (Newest first):
--------------------------------------------------
#1
Date: 2024-03-01
Amount: $4900.00
Category: SALARY
Description: Monthly salary
--------------------------------------------------
> === FinTrack Command Summary ===
--------------------------------------------------------------------------------
1. Add an expense:
   add-expense a/<amount> c/<category> d/<YYYY-MM-DD> [desc/<description>]
   Example: add-expense a/12.50 c/Food d/2025-10-08 desc/Lunch
   Available categories: FOOD, STUDY, TRANSPORT, BILLS, ENTERTAINMENT, RENT, GROCERIES, OTHERS

2. Add an income:
   add-income a/<amount> c/<category> d/<YYYY-MM-DD> [desc/<description>]
   Example: add-income a/2000 c/Salary d/2025-10-01 desc/Monthly pay
   Available categories: SALARY, SCHOLARSHIP, INVESTMENT, GIFT

3. View all expenses (from latest to earliest date):
   list
   To view by month: list <YYYY-MM>
   Example: list 2025-10

4. View all incomes (from latest to earliest date):
   list-income
   To view by month: list-income <YYYY-MM>
   Example: list-income 2025-10

5. Delete an expense:
   delete-expense <index>
   Deletes the expense shown at that index in 'list'.
   Example: delete-expense 1

6. Delete an income:
   delete-income <index>
   Deletes the income shown at that index in 'list'.
   Example: delete-income 1

7. Modify an expense:
   modify-expense <index> a/<amount> c/<category> d/<YYYY-MM-DD> [desc/<description>]
   Modifies the expense shown at that index in 'list'.
   Example: modify-expense 1 a/1300 c/Rent d/2024-01-01 desc/Monthly rent increased

8. Modify an income:
   modify-income <index> a/<amount> c/<category> d/<YYYY-MM-DD> [desc/<description>]
   Modifies the income shown at that index in 'list-income'.
   Example: modify-income 3 a/250 c/Salary d/2024-01-15 desc/Extra performance bonus

9. View balance summary:
   balance
   Shows total income, total expenses, and current balance.
   To view by month: balance <YYYY-MM>
   Example: balance 2025-10

10. Set budget for expense categories:
    budget
    Available categories: FOOD, STUDY, TRANSPORT, BILLS, ENTERTAINMENT, RENT, GROCERIES, OTHERS

11. List budgets for expense categories:
    list-budget
    Example: list-budget

12. Show this help menu:
    help

<<<<<<< HEAD
13. Exit the program:
    bye
=======
11. Exit the program:
   bye

12. Export data to CSV file:
   export <filepath>
   Example: export financial_data.csv
>>>>>>> a3abc958
--------------------------------------------------------------------------------
> Bye. Hope to see you again soon!<|MERGE_RESOLUTION|>--- conflicted
+++ resolved
@@ -517,16 +517,11 @@
 12. Show this help menu:
     help
 
-<<<<<<< HEAD
 13. Exit the program:
     bye
-=======
-11. Exit the program:
-   bye
-
-12. Export data to CSV file:
-   export <filepath>
-   Example: export financial_data.csv
->>>>>>> a3abc958
+
+14. Export data to CSV file:
+    export <filepath>
+    Example: export financial_data.csv
 --------------------------------------------------------------------------------
 > Bye. Hope to see you again soon!