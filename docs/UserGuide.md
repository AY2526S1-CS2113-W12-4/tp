# FinTrack User Guide

## Introduction

FinTrack is a lightweight command-line assistant that helps you keep an eye on day-to-day spending and income. It is designed for users who prefer a fast, keyboard-first workflow without navigating complex spreadsheets. This guide explains how to install FinTrack, enter your transactions, and understand the feedback shown in the terminal.

## Quick Start

1. **Install Java 17.** FinTrack requires Java 17. Confirm your version with `java -version`.
2. **Download or clone FinTrack.** Place the project folder anywhere on your computer.
3. **Open a terminal at the project root.** On Windows you can use Command Prompt or PowerShell; on macOS/Linux use your preferred shell.
4. **Run FinTrack from source.**
    - Windows: `.\gradlew.bat run`
    - macOS/Linux: `./gradlew run`
      FinTrack will compile (on first run) and display a welcome banner followed by a `>` prompt.
5. *(Optional)* Build a runnable JAR with `./gradlew shadowJar` (macOS/Linux) or `.\gradlew.bat shadowJar` (Windows). The application JAR is created under `build/libs/`.

Tip: Type `help` after launch to see every available command.

## Getting to Know FinTrack

- FinTrack is fully keyboard-driven. Each command is entered on a single line and confirmed with Enter.
- Commands are **case-sensitive**. Use lowercase as shown in this guide (e.g., `add-expense`, not `Add-Expense`).
- Parameters use prefixes:
<<<<<<< HEAD
  - `a/` for amount (non-negative number, decimals allowed).
  - `c/` for category (single word or phrase without leading/trailing spaces).
  - `d/` for date in `YYYY-MM-DD` format.
  - `des/` for an optional description. If omitted, the entry has no description.
=======
    - `a/` for amount (non-negative number, decimals allowed).
    - `c/` for category (single word or phrase without leading/trailing spaces).
    - `d/` for date in `YYYY-MM-DD` format.
    - `desc/` for an optional description. If omitted, the entry has no description.
>>>>>>> 7d56575f
- Dates must be valid calendar dates (for example, `2025-02-29` is invalid).
- FinTrack keeps data only while it is running. Closing the application clears all records.

## Features

### Viewing the built-in help: `help`

Shows a command overview in the terminal.

- **Format:** `help`
- **Example usage:** `help`
- **Sample output:**
  ```
  === FinTrack Command Summary ===
  -------------------------------------------------------------------------------
  1. Add an expense:
     add-expense a/<amount> c/<category> d/<YYYY-MM-DD> [des/<description>]
  ...
  ```

### Adding an expense: `add-expense`

Creates a new expense. Expenses are automatically sorted so the newest date appears first when listed.

- **Format:** `add-expense a/<amount> c/<category> d/<YYYY-MM-DD> [des/<description>]`
- **Example usage:** `add-expense a/12.50 c/Food d/2025-10-08 des/Lunch with friends`
- **Sample output:**
  ```
  Expense added:
    Amount: 12.50
    Category: Food
    Date: 2025-10-08
    Description: Lunch with friends
  ```

Validation notes:
- Amount must be a non-negative number (e.g., `5`, `14.20`).
- Category and date are mandatory.
- Valid expense categories (not case-sensitive): FOOD, STUDY, TRANSPORT, BILLS, ENTERTAINMENT, RENT, GROCERIES, OTHERS.
- Description is optional; omit it entirely if not needed.

### Adding an income: `add-income`

Records income that contributes to your balance.

- **Format:** `add-income a/<amount> c/<category> d/<YYYY-MM-DD> [des/<description>]`
- **Example usage:** `add-income a/3200 c/Salary d/2025-10-01 des/October salary`
- **Sample output:**
  ```
  Income added:
    Amount: 3200.00
    Category: Salary
    Date: 2025-10-01
    Description: October salary
  ```

The same validation rules as `add-expense` apply to amount, date, category and description.
Valid income categories (not case-sensitive): SALARY, SCHOLARSHIP, INVESTMENT, GIFT.

### Listing expenses: `list-expense`

Shows every expense in reverse chronological order (newest first) with numbered entries. Use the index numbers when deleting expenses.

- **Format:** `list-expense`
- **Example usage:** `list-expense`
- **Sample output:**
  ```
  Expenses (Newest first):
  --------------------------------------------------
  #1
  Date: 2025-10-11
  Amount: $42.00
  Category: Groceries
  Description: Weekly shop
  --------------------------------------------------
  #2
  Date: 2025-10-08
  Amount: $12.50
  Category: Food
  Description: Lunch with friends
  --------------------------------------------------
  ```

If there are no expenses, FinTrack prints `No expenses recorded.`

### Listing incomes: `list-income`

Shows every income in reverse chronological order (newest first) with numbered entries. Use the index numbers when deleting or modifying incomes. Filter by month with the optional `d/<YYYY-MM>` parameter.

- **Format:** `list-income [d/<YYYY-MM>]`
- **Example usage:** `list-income`
- **Sample output:**
  ```
  Incomes (Newest first):
  --------------------------------------------------
  #1
  Date: 2025-10-15
  Amount: $500.00
  Category: Freelance
  Description: Design project
  --------------------------------------------------
  #2
  Date: 2025-10-01
  Amount: $3200.00
  Category: Salary
  Description: October salary
  --------------------------------------------------
  ```

If there are no incomes, FinTrack prints `No incomes recorded.`

### Showing your balance: `balance`

Summarises total income, total expenses, and the resulting balance (`income - expense`).

- **Format:** `balance`
- **Example usage:** `balance`
- **Sample output:**
  ```
  Overall Balance: 3158.00
    Total Income:  3200.00
    Total Expense: 42.00
  ```

### Deleting an expense: `delete-expense`

Removes an expense by its 1-based index as seen in the most recent `list-expense` output.

- **Format:** `delete-expense <index>`
- **Example usage:** `delete-expense 2`
- **Sample output:**
  ```
  Expense deleted (index 2):
    Amount: 12.50
    Category: Food
    Date: 2025-10-08
    Description: Lunch with friends
  ```

FinTrack rejects zero or negative indexes and any index larger than the number of expenses.

### Deleting an income: `delete-income`

Removes an income entry. Incomes are numbered in the order they were added (the first income added is index 1).

- **Format:** `delete-income <index>`
- **Example usage:** `delete-income 1`
- **Sample output:**
  ```
  Income deleted (index 1):
    Amount: 3200.00
    Category: Salary
    Date: 2025-10-01
    Description: October salary
  ```

### Viewing Summary of Expenses `summary-expense`

Gives a summary of your overall expenses.

- **Format:** `summary-expense`
- **Example usage:** `summary-expense`
- **Sample Output:**

    ```
    -----------------------------------------------
    Here is an overall summary of your expenses!
    Total Expense: 40.0

    Here is a breakdown of your expense:
    TRANSPORT: 10.00 (25.00%)
    FOOD: 30.00 (75.00%)

    Your most spent on category is: FOOD
    -----------------------------------------------
    ```

If no expense has been tracked, `summary-expense` will let you know as well.

### View Summary of Income `summary-income`

Gives a summary of your overall income.

- **Format:** `summary-income`
- **Example usage:** `summary-income`
- **Sample Output:**

    ```
    ----------------------------------------------
    Here is an overall summary of your income!
    Total Income: 30.0

    Here is a breakdown of your income:
    SALARY: 20.00 (66.67%)
    INVESTMENT: 10.00 (33.33%)

    Your highest source of income is: SALARY
    ----------------------------------------------
    ```

If no income has been tracked, `summary-income` will let you know as well.

### Get some money saving tips `tips`

Get a random tip.

- **Format:** `tips`
- **Example usage:** `tips`
- **Sample Output:**

    ```
    Take the shuttle bus, it's worth it :(
    ```

### Leaving FinTrack: `bye`

Closes the application safely.

- **Format:** `bye`
- **Example usage:** `bye`
- **Sample output:**
  ```
  Bye. Hope to see you again soon!
  ```

You can also close the terminal window, but `bye` ensures the farewell message is shown.

## Error Handling

- Invalid commands or parameters print a single line beginning with `Error:`, for example `Error: Amount must be a valid number.`
- The original data remains unchanged when an error occurs.
- Use `help` whenever you are unsure of the required format.
- If any test pertaining to `tips` fails, you should try to run the test again. As tips relies on random number generation, there is a chance that the test can fail due to sheer unluckiness. While it is statistically unlikely the test fails, it is not impossible.

## FAQ

**Q: Does FinTrack save my data between sessions?**  
A: Not yet. All data resides in memory. Export important figures before exiting.

**Q: How do I update an entry?**  
A: Delete the incorrect entry (`delete-expense` or `delete-income`) and add a new one with the corrected values.

**Q: Why do I see "Amount must be a valid number"?**  
A: FinTrack only accepts standard numbers without currency symbols (e.g., use `a/15.90`, not `a/$15.90`).

**Q: Can I enter dates in other formats such as DD-MM-YYYY?**  
A: No. FinTrack currently requires ISO format `YYYY-MM-DD`.

**Q: How can I review transactions for a specific month?**  
A: Use the optional month filter on incomes (`list-income d/<YYYY-MM>`).

**Q: Can categories or descriptions include spaces?**  
A: Yes. Everything following a prefix is read until the next prefix, so `c/Office Supplies` and `desc/New laptop bag` both work.

**Q: Why was my date rejected even though it looks correct?**  
A: Ensure the date is valid on the calendar and in `YYYY-MM-DD` format.

## Command Summary

<<<<<<< HEAD
| Command                    | Format                                                                   | Example                                                      |
|:---------------------------|--------------------------------------------------------------------------|--------------------------------------------------------------|
| `help`                     | `help`                                                                   | `help`                                                       |
| `add-expense`              | `add-expense a/<amount> c/<category> d/<YYYY-MM-DD> [des/<description>]` | `add-expense a/12.50 c/Food d/2025-10-08 des/Lunch`          |
| `add-income`               | `add-income a/<amount> c/<category> d/<YYYY-MM-DD> [des/<description>]`  | `add-income a/3200 c/Salary d/2025-10-01 des/October salary` |
| `list-expense`             | `list-expense`                                                           | `list-expense`                                               |
| `list-expense d/<YYYY-MM>` | `list-expense d/<YYYY-MM>`                                               | `list-expense d/2025-11`                                     |
| `list-income`              | `list-income`                                                            | `list-income`                                                |
| `list-income d/<YYYY-MM>`  | `list-income d/<YYYY-MM>`                                                | `list-income d/2025-12`                                      |
| `balance`                  | `balance`                                                                | `balance`                                                    |
| `balance d/<YYYY-MM>`      | `balance d/<YYYY-MM>`                                                    | `balance d/2025-01`                                          |
| `delete-expense`           | `delete-expense <index>`                                                 | `delete-expense 2`                                           |
| `delete-income`            | `delete-income <index>`                                                  | `delete-income 1`                                            |
| `bye`                      | `bye`                                                                    | `bye`                                                        |
=======
| Command | Format | Example |
| --- | --- | --- |
| `help` | `help` | `help` |
| `add-expense` | `add-expense a/<amount> c/<category> d/<YYYY-MM-DD> [desc/<description>]` | `add-expense a/12.50 c/Food d/2025-10-08 desc/Lunch` |
| `add-income` | `add-income a/<amount> c/<category> d/<YYYY-MM-DD> [desc/<description>]` | `add-income a/3200 c/Salary d/2025-10-01 desc/October salary` |
| `list-expense` | `list-expense [d/<YYYY-MM>]` | `list-expense d/2025-10` |
| `list-income` | `list-income [d/<YYYY-MM>]` | `list-income d/2025-10` |
| `balance` | `balance` | `balance` |
| `delete-expense` | `delete-expense <index>` | `delete-expense 2` |
| `delete-income` | `delete-income <index>` | `delete-income 1` |
| `summary-expense` | `summary-expense` | `summary-expense`|
| `summary-income` | `summary-income` | `summary-income` |
| `tips` | `tips` | `tips`|
| `bye` | `bye` | `bye` |
>>>>>>> 7d56575f

Stay tuned to the project repository for upcoming enhancements such as persistent storage and advanced summaries.<|MERGE_RESOLUTION|>--- conflicted
+++ resolved
@@ -22,17 +22,10 @@
 - FinTrack is fully keyboard-driven. Each command is entered on a single line and confirmed with Enter.
 - Commands are **case-sensitive**. Use lowercase as shown in this guide (e.g., `add-expense`, not `Add-Expense`).
 - Parameters use prefixes:
-<<<<<<< HEAD
   - `a/` for amount (non-negative number, decimals allowed).
   - `c/` for category (single word or phrase without leading/trailing spaces).
   - `d/` for date in `YYYY-MM-DD` format.
   - `des/` for an optional description. If omitted, the entry has no description.
-=======
-    - `a/` for amount (non-negative number, decimals allowed).
-    - `c/` for category (single word or phrase without leading/trailing spaces).
-    - `d/` for date in `YYYY-MM-DD` format.
-    - `desc/` for an optional description. If omitted, the entry has no description.
->>>>>>> 7d56575f
 - Dates must be valid calendar dates (for example, `2025-02-29` is invalid).
 - FinTrack keeps data only while it is running. Closing the application clears all records.
 
@@ -292,7 +285,6 @@
 
 ## Command Summary
 
-<<<<<<< HEAD
 | Command                    | Format                                                                   | Example                                                      |
 |:---------------------------|--------------------------------------------------------------------------|--------------------------------------------------------------|
 | `help`                     | `help`                                                                   | `help`                                                       |
@@ -306,22 +298,9 @@
 | `balance d/<YYYY-MM>`      | `balance d/<YYYY-MM>`                                                    | `balance d/2025-01`                                          |
 | `delete-expense`           | `delete-expense <index>`                                                 | `delete-expense 2`                                           |
 | `delete-income`            | `delete-income <index>`                                                  | `delete-income 1`                                            |
+| `summary-expense`          | `summary-expense`                                                        | `summary-expense`                                            |
+| `summary-income`           | `summary-income`                                                         | `summary-income`                                             |
+| `tips`                     | `tips`                                                                   | `tips`                                                       |
 | `bye`                      | `bye`                                                                    | `bye`                                                        |
-=======
-| Command | Format | Example |
-| --- | --- | --- |
-| `help` | `help` | `help` |
-| `add-expense` | `add-expense a/<amount> c/<category> d/<YYYY-MM-DD> [desc/<description>]` | `add-expense a/12.50 c/Food d/2025-10-08 desc/Lunch` |
-| `add-income` | `add-income a/<amount> c/<category> d/<YYYY-MM-DD> [desc/<description>]` | `add-income a/3200 c/Salary d/2025-10-01 desc/October salary` |
-| `list-expense` | `list-expense [d/<YYYY-MM>]` | `list-expense d/2025-10` |
-| `list-income` | `list-income [d/<YYYY-MM>]` | `list-income d/2025-10` |
-| `balance` | `balance` | `balance` |
-| `delete-expense` | `delete-expense <index>` | `delete-expense 2` |
-| `delete-income` | `delete-income <index>` | `delete-income 1` |
-| `summary-expense` | `summary-expense` | `summary-expense`|
-| `summary-income` | `summary-income` | `summary-income` |
-| `tips` | `tips` | `tips`|
-| `bye` | `bye` | `bye` |
->>>>>>> 7d56575f
 
 Stay tuned to the project repository for upcoming enhancements such as persistent storage and advanced summaries.