--- conflicted
+++ resolved
@@ -113,19 +113,11 @@
     - Finding the start of the next known prefix (e.g. `c/`) using the `findNextPrefixIndex()` helper.
     - Extracting the substring between these two points as the value. This logic allows the user to provide arguments in any order (e.g. `c/food a/10` is the same as `a/10 c/food`).
 2. Methods like `parseAddExpense(input)` orchestrate the parsing process:
-<<<<<<< HEAD
-   - The command word (e.g. `add-expense`) is stripped from the input string.
-   - `getValue()` is called for each required argument (e.g. `a/`, `c/`, `d/`). If any return `null`, an `IllegalArgumentException` is thrown.
-   - `getOptionalValue()` (a null-safe wrapper for `getValue()`) is called for optional arguments (e.g. `des/`).
-   - Type conversion and validation is performed on the extracted string values (e.g. `Double.parseDouble()`, `LocalDate.parse()`, `ExpenseCategory.parse()`).
-   - If all validations pass, they construct and return the new data object (e.g. `new Expense(...)`). If any validation fails (e.g. `NumberFormatException`), it is caught and re-thrown as an `IllegalArgumentException` with a user-friendly message.
-=======
     - The command word (e.g. `add-expense`) is stripped from the input string.
     - `getValue()` is called for each required argument (e.g. `a/`, `c/`, `d/`). If any return `null`, an `IllegalArgumentException` is thrown.
     - `getOptionalValue()` (a null-safe wrapper for `getValue()`) is called for optional arguments (e.g. `des/`).
     - Type conversion and validation is performed on the extracted string values (e.g. `Double.parseDouble()`, `LocalDate.parse()`, `ExpenseCategory.parse()`).
     - If all validations pass, they construct and return the new data object (e.g. `new Expense(...)`). If any validation fails (e.g. `NumberFormatException`), it is caught and re-thrown as an `IllegalArgumentException` with a user-friendly message.
->>>>>>> 3fc120c3
 3. Methods like `parseDeleteExpense(input)` are simpler. The command word is simply stripped and the remaining string is parsed as a positive integer.
 
 The internal logic for `parseAddExpense` is shown below in this sequence diagram:
