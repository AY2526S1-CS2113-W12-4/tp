# Developer Guide

## Acknowledgements

{list here sources of all reused/adapted ideas, code, documentation, and third-party libraries -- include links to the original source as well}

## Design

This section describes the overall architecture and explores the core classes of FinTrack.

### Architecture

FinTrack adopts a layered architecture that keeps user interaction, parsing, application logic, and domain data clearly separated. The runtime flow for a typical command is:

1. `Ui` prompts for input and renders all textual feedback to the user.
2. `FinTrack` runs the command loop, routing the raw input to the relevant parser method.
3. `Parser` validates syntax, extracts parameters, and produces typed objects or primitives that the logic layer understands.
4. `FinanceManager` applies the requested operation to the in-memory state, which is organised by the classes in the `model` package (`Expense`, `Income`, their category enums, and list wrappers that enforce ordering and invariants).
5. The resulting state or any error messages are returned to `Ui` for display, keeping the rest of the system unaware of console concerns.

This separation keeps orchestrating code small, makes the parser and logic testable in isolation, and allows future enhancements (such as a GUI or persistence layer) to be introduced without rewriting existing modules.

### FinTrack Module (`FinTrack.java`)

`FinTrack` (`src/main/java/seedu/fintrack/FinTrack.java`) serves as the main entry point and the central controller of the application. It is responsible for managing the application's lifecycle and coordinating the interactions between the user interface (`Ui`), the business logic (`FinanceManager`), and the input processor (`Parser`). The `main` method executes a simple, continuous 'Read-Evaluate-Print' loop (REPL).

How the `FinTrack` component works:

1. The application starts by welcoming the user (via `Ui.printWelcome()`) and initialising the `FinanceManager`, which holds the application's state (all incomes, expenses and budgets).
2. It waits for user input using `Ui.waitForInput()`.
3. The input is parsed as follows:
   - The command word (e.g. `add-expense`) is extracted using `Parser.returnFirstWord()`.
   - A `switch` statement is used to route the command word to the appropriate logic block.
   - For commands that take no arguments (like `list`, `help` and `bye`), it uses the `hasUnexpectedArguments()` helper to validate the input before executing.
   - For commands that take arguments (like `add-expense`, `delete-income`, `budget`), it delegates the parsing of the entire input string to the `Parser` class (e.g. `Parser.parseAddExpense(input)`).
4. The relevant command is executed as follows:
   - If the `Parser` successfully returns a valid object (like an `Expense` or an `int`), `FinTrack` passes this object to the `FinanceManager` to perform the business logic (e.g. `fm.addExpense(expense)`).
   - Based on the result from `FinanceManager`, it then calls the appropriate `Ui` method to show success (e.g. `Ui.printExpenseAdded(expense)`).
   - Any `IllegalArgumentException` or `IndexOutOfBoundsException` (from `Parser` or `FinanceManager`) is caught within the loop. The error message is retrieved (`e.getMessage()`)
     and printed to the user via `Ui.printError()`.
5. The loop continues until the user enters the `bye` command (`Ui.EXIT_COMMAND`).

The above flow is illustrated by the sequence diagram below, showing how the `add-expense` command is processed.

![add_expense.png](images/add_expense.png)

Why `FinTrack` was implemented this way:

- **Separation of Concerns**: The `FinTrack` class acts purely as a controller. It doesn't know how to parse data (`Parser`), how to store data (`FinanceManager`), or how to display information (`Ui`). This makes the code highly modular and easy to maintain.
- **Centralised Error Handling**: By wrapping the command execution in a `try-catch` block, the application is resilient. A malformed command (which throws an `IllegalArgumentException` from `Parser`) doesn't crash the program; it simply prints an error and allows the user to try again.
- **Simplicity**: A `switch` statement on the command word is the most direct and readable wait to implement a REPL for this set of commands.

### Ui Module (`Ui.java`)

<<<<<<< HEAD
#### Console Basics
`Ui` (`src/main/java/seedu/fintrack/Ui.java`) is the single entry point for all console interaction in FinTrack. The class is intentionally static: it exposes command keywords, reads raw user input, and renders every message shown to the user without requiring an object to be instantiated. This keeps the rest of the application (parser, command executors, and model layer) free from I/O concerns while guaranteeing that the console state is mutated from a single place.

#### Command Keywords
All canonical command phrases and parameter prefixes (`HELP_COMMAND`, `ADD_EXPENSE_COMMAND`, `AMOUNT_PREFIX`, and others) are defined as `public static final` constants at the top of the class. Centralising the tokens avoids string drift between the parser, help text, and automated tests. Any new user-visible command must be added here first, followed by updates to `printHelp()` so the usage documentation always reflects reality.

#### Reading User Input
=======
#### Console Facade Overview

`Ui` (`src/main/java/seedu/fintrack/Ui.java`) is the single entry point for all console interaction in FinTrack. The class is intentionally static: it exposes command keywords, reads raw user input, and renders every message shown to the user without requiring an object to be instantiated. This keeps the rest of the application (parser, command executors, and model layer) free from I/O concerns while guaranteeing that the console state is mutated from a single place.

#### Command Token Registry

All canonical command phrases and parameter prefixes (`HELP_COMMAND`, `ADD_EXPENSE_COMMAND`, `AMOUNT_PREFIX`, and others) are defined as `public static final` constants at the top of the class. Centralising the tokens avoids string drift between the parser, help text, and automated tests. Any new user-visible command must be added here first, followed by updates to `printHelp()` so the usage documentation always reflects reality.

#### Input Loop Integration

>>>>>>> 6b23b37f
`waitForInput()` owns the blocking read from `System.in` via a shared `Scanner`. The method prints a consistent `> ` prompt, trims whitespace, and returns an empty string when the user simply presses enter. If the input stream is closed or the scanner encounters an illegal state, the method logs the failure (`SEVERE`) and returns `EXIT_COMMAND`; this sentinel gives the caller a deterministic way to trigger a graceful shutdown without duplicating exception handling logic. Unexpected runtime exceptions are rethrown after being logged so they can be surfaced during development.

![img_1.png](images/img_1.png)

<<<<<<< HEAD
#### Formatting Output
=======
#### Output Formatters

>>>>>>> 6b23b37f
- **Shared helpers**: `printHorizontalLine(int length)` is the only low-level formatter. It validates its argument, asserts the precondition when assertions are enabled, and writes the divider used by the list renderers.
- **Welcome and exit**: `printWelcome()` and `printExit()` wrap the banner text with INFO-level logs so session start and end are traceable in diagnostic logs.
- **Error surface**: `printError(String message)` prefixes every failure with `"Error: "` for consistent user feedback and mirrors the message to the logger at `WARNING` level. The duplication means log archives can be searched without relying on console captures.

#### Domain Object Renderers

All methods that print `Expense`, `Income`, or `ExpenseCategory` objects follow the same pattern: enforce non-null preconditions with `Objects.requireNonNull`, assert numeric invariants (`Double.isFinite`), and render values with explicit formatting. `printIncomeAdded(...)`, `printExpenseAdded(...)`, `printIncomeModified(...)`, and `printExpenseModified(...)` display the canonical summary after create or update operations. The deletion counterparts (`printIncomeDeleted(...)`, `printExpenseDeleted(...)`) warn if an invalid index slips through so upstream callers can be fixed during testing. Optional descriptions are only printed when non-blank, avoiding empty shells in the console output.

#### Balance and Budget Reporting

`printBalance(...)` centralises the three-line financial summary, keeping the numeric formatting consistent across commands. Budget-related methods highlight different phases: `printBudgetSet(...)` acknowledges successful configuration, `printBudgetExceededWarning(...)` emits an attention-grabbing banner when the spending threshold is crossed, and `printBudgets(...)` lists all configured budgets sorted by category using `Map.entrySet().stream().sorted(...)`. Sorting within the formatter decouples presentation order from the underlying storage implementation and keeps the console output digestible.

#### List Views

`printListOfIncomes(...)` and `printListOfExpenses(...)` render collections supplied by the model. Both methods iterate defensively: each entry is validated inside the loop, and malformed records are skipped with a `WARNING` log instead of aborting the entire render. Income entries are printed oldest first to match insertion order, while expenses are shown newest first to surface recent spending. Each row is wrapped with a 50-character horizontal divider to improve readability, and dates are standardised to `yyyy-MM-dd` via a local `DateTimeFormatter`.

![img.png](images/img.png)

#### Logging and Diagnostics

A dedicated `java.util.logging.Logger` instance records every significant branch at either INFO, FINE, WARNING, or SEVERE. Verbose (`FINE`) messages are emitted after successful renders, making it easy to cross-check console output with the log file when troubleshooting. Assertions complement logging by surfacing programmer errors (e.g., negative indices) during development builds without affecting production behaviour when assertions are disabled.

#### Extensibility Notes

When introducing new user flows:

- Add command keywords and prefixes alongside the existing constants so the parser and help text can reuse them.
- Implement a formatter that mirrors the defensive style (`Objects.requireNonNull`, assertions, and logging) before wiring it into higher-level commands.
- Keep console writing confined to `Ui`; other classes should pass domain objects or DTOs into these helpers instead of printing directly.
- Update or extend unit tests around `Ui` to lock in the new formatting, especially when the output participates in regression tests or scripted demos.

Because every method is static (most with package-private visibility), they can be invoked directly from tests within the same package without faking I/O streams. If a future feature requires richer presentation (e.g., table layout or different locales), the current structure allows the helper methods to be swapped for formatter objects while preserving the public surface area exposed to the rest of the application.

### Parser Module (`Parser.java`)

`Parser` (`src/main/java/seedu/fintrack/Parser.java`) is a stateless utility class (marked `final` with a `private` constructor) responsible for transforming raw user `String` input into structured validated data objects.

How the `Parser` component works:

1. The private `getValue(String args, String prefix)` method is the core of the parser. It works by:
   - Finding the start of a given prefix (e.g. `a/`).
   - Finding the start of the next known prefix (e.g. `c/`) using the `findNextPrefixIndex()` helper.
   - Extracting the substring between these two points as the value. This logic allows the user to provide arguments in any order (e.g. `c/food a/10` is the same as `a/10 c/food`).
2. Methods like `parseAddExpense(input)` orchestrate the parsing process:
   - The command word (e.g. `add-expense`) is stripped from the input string.
   - `getValue()` is called for each required argument (e.g. `a/`, `c/`, `d/`). If any return `null`, an `IllegalArgumentException` is thrown.
   - `getOptionalValue()` (a null-safe wrapper for `getValue()`) is called for optional arguments (e.g. `desc/`).
   - Type conversion and validation is performed on the extracted string values (e.g. `Double.parseDouble()`, `LocalDate.parse()`, `ExpenseCategory.parse()`).
   - If all validations pass, they construct and return the new data object (e.g. `new Expense(...)`). If any validation fails (e.g. `NumberFormatException`), it is caught and re-thrown as an `IllegalArgumentException` with a user-friendly message.
3. Methods like `parseDeleteExpense(input)` are simpler. The command word is simply stripped and the remaining string is parsed as a positive integer.

The internal logic for `parseAddExpense` is shown below:

![parser.png](images/parser.png)

Why `Parser` was implemented this way:

- **Single Responsibility Principle (SRP)**: The `Parser` class is a good example of SRP, as it only knows how to parse strings. It has no knowledge of `FinanceManager`, storage, or how the `Ui` works. This makes it independently testable and reusable.
- **Defensive Programming**: The `Parser` is the application's first line of defense against bad user input. It is designed to be extremely strict, throwing an `IllegalArgumentException` for any deviation from the expected format. This simplifies the rest of the application, as `FinTrack` and `FinanceManager` can trust that any object they receive from the `Parser` is valid.
- **Stateless Utility**: By making the class `final` with a `private` constructor and all `static` methods, we enforce that it's a stateless utility. There is no need to create an instance of a `Parser`, which simplifies the design.

Alternatives considered:

- **Positional Parsing**: An alternative design would be to use positional parsing (e.g. `add-expense 10 food 2025-10-22`). This was rejected as it's rigid and not user-friendly; the user must remember the exact order of arguments. The chosen prefix-based system (`a/`, `c/`) is more flexible.
- **Regex Parsing**: Another alternative was to use complex Regular Expressions (Regex) for each command. This was deemed harder to maintain and debug compared to the current prefix-scanning approach.

### FinanceManager Module (`FinanceManager.java`)

`FinanceManager` (`src/main/java/seedu/fintrack/FinanceManager.java`) is the central component that manages all financial data in FinTrack.  
It handles the core logic for adding, deleting, and retrieving transactions, tracking budgets, and calculating summaries such as total income, total expense, and overall balance.

#### How the `FinanceManager` component works:
1. **State management**  
   The class maintains three key data structures:
    - `IncomeList` — stores all incomes in reverse-chronological order
    - `ExpenseList` — stores all expenses in reverse-chronological order
    - `HashMap<ExpenseCategory, Double>` — stores budgets for each expense category  
      These are kept private to prevent external modification. Public “view” methods return unmodifiable copies of the data.

2. **Adding new records**
    - `addIncome(Income)` adds a new income to `IncomeList` after validation.
    - `addExpense(Expense)` adds a new expense and checks if it exceeds its category’s budget for the first time.  
      Both methods log the operation and assert data integrity before completing.

3. **Deleting and modifying records**
    - `deleteExpense(int)` and `deleteIncome(int)` remove entries by 1-based visible index (newest-first).
    - `modifyExpense(...)` and `modifyIncome(...)` replace old records by deleting and re-adding the updated one.  
      These operations throw clear exceptions if invalid indices are provided.

4. **Budgets**
    - `setBudget(ExpenseCategory, double)` sets or updates a budget for a given category.
    - `getBudgetsView()` returns an unmodifiable map of all budgets.
    - During each `addExpense`, the method compares the category’s total spending against its budget and signals when it is first exceeded.

5. **Calculations and summaries**
    - `getTotalIncome()`, `getTotalExpense()`, and `getBalance()` compute aggregate values for display.
    - `getExpenseByCategory()` and `getIncomeByCategory()` provide category-wise breakdowns for the summary commands.
    - Filtering by month is supported through `getIncomesViewForMonth(YearMonth)` and `getExpensesViewForMonth(YearMonth)`.

6. **Data export**  
   The method `exportToCSV(Path)` outputs all incomes, expenses, and a summary section into a CSV file.  
   It automatically creates directories if they do not exist and logs each step of the export process.

The sequence diagram below shows how `FinTrack` delegates an expense addition to `FinanceManager`, and how it performs budget checks and interacts with `ExpenseList`.
![FinanceManager_add-expense_DG.png](images/FinanceManager_add-expense_DG.png)

#### Why `FinanceManager` was implemented this way:
- **Encapsulation and safety** – `FinanceManager` hides internal data structures and only exposes read-only views, ensuring all state changes happen through validated methods.
- **Separation of concerns** – `FinanceManager` focuses solely on business logic. Input parsing and user interaction are handled by `Parser` and `Ui` respectively, reducing coupling.
- **Defensive programming** – Assertions, null checks, and exception handling prevent data corruption and simplify debugging.
- **Testability** – Because `FinanceManager` performs no console I/O, its methods can be easily tested using mock `Expense` and `Income` objects.


## Implementation

This section describes some noteworthy details of how certain features are implemented.

### Budget (`budget and list-budget`)

The budget feature allows us to set budgets for our expenses which lets us set a budget for a certain category. When we set a budget using `budget c/{ExpenseCategory} a/{amount}`, we get warned when any expense using `add-expense` we make exceeds our budget. Finally, we can see all the budgets we have set through `list-budget`.

Here is how `budget` and `list-budget` works:

1. In `FinTrack`, `Parser` first handles our input by recognising the budget function and then parsing the input into `ExpenseCategory` and budget amount.
2. To store all our budgets, we create a HashMap called `budgets` which has `ExpenseCategory` as the key and the budget amount as the value.
3. A function `setBudget` is then called to set the budget for the input category. Finally, `Ui` calls `printBudgetSet()` to indicate budget has been set.
4. Now, when `addExpense()` is called during `add-expense`, a boolean called `budgetExceeded` checks for if the added expense exceeds the budget set for that category. If so, a warning is printed by `printBudgetExceededWarning()` in `Ui`.
5. When `list-budget` is called, `Ui` prints a list of the budgets by calling `printBudgets` which receives a printable version of all the budgets which we get from `getBudgetsView()`.

Below is the sequence diagram of an instance of `budget` and `add-expense`:
![budget.png](images/budget.png)

#### Design Considerations:

- We considered alternative ways to hold our budgets such as arrays, however, for the sake of readability and simplicity, we went with a HashMap

### Summary (`summary-expense and summary-income`)

The summary feature comes in two forms:

- `summary-expense`: gives a brief summary of overall expense
- `summary-income`: gives a brief summary of overall income

A summary consists of the following details:

- **Overall expense/income**
- **Breakdown by category**
- **Top Category**

Here is how `summary-expense` works:

1. We first consider what was needed in our summary. The main things we needed
   were total expenditure, a breakdown of expenditure and the top category in expenditure
2. To get total expense, we can get total expense from calling `getTotalExpense()` from `FinanceManager`.
3. To see how much the user has spent on each category, a function in `FinanceManager` called `getExpenseByCategory()` is implemented to return a HashMap which has `ExpenseCategory` as the key and the accumulated amount of that category as the value.
4. To create this hashmap, `getExpenseByCategory()` loops through all expenses in the `expenses` list and adds up the total amount for each `ExpenseCategory`.
5. `totalExpense` and `expenseByCategory` is then fed into a function in `Ui` called `printSummaryExpense` to print the summary.

Below is a sequence diagram to illustrate how summary-expense works:
![summary_expense.png](images/summary_expense.png)

`summary-income` is implemented in a similar way.

#### Design Considerations

- One thing we considered was how to implement this as simply as possible. While we recognise that the current implementation has a data-hungry implementation in a HashMap, it was also the simplest solution.
- This solution also helps to reduce coupling and improve testing of the implementation.

### Export (`export`)
The export feature allows users to export all their financial data (incomes and expenses) to a CSV file for backup, analysis in spreadsheet applications, or record-keeping purposes.

Here is how `export` works:
1. In `FinTrack`, `Parser` handles the input by recognising the export command and parsing the file path using `parseExport(input)`.
2. A new `CsvStorage` instance is created to handle the file I/O operations (following the Single Responsibility Principle by keeping storage concerns separate from business logic).
3. `FinTrack` retrieves all necessary data from `FinanceManager`:
   - `getIncomesView()` - Returns an unmodifiable list of all incomes
   - `getExpensesView()` - Returns an unmodifiable list of all expenses
   - `getTotalIncome()`, `getTotalExpense()`, `getBalance()` - Summary statistics
4. The `CsvStorage.export()` method writes the data to a CSV file in proper CSV format:
   - Single header row: `Type,Date,Amount,Category,Description`
   - All incomes and expenses in one unified table with a `Type` column distinguishing between "INCOME" and "EXPENSE"
   - Summary section at the end with total income, total expenses, and balance
5. If successful, `Ui` calls `printExportSuccess()` to confirm the export. Any errors (IOException, SecurityException, IllegalArgumentException) are caught and displayed to the user via `printError()`.

Below is a sequence diagram to illustrate how the export command works:
![export.png](images/export.png)

#### Design Considerations:
**Separation of Concerns via Storage Layer:**
- **Why we created a separate Storage layer**: Initially, export functionality was in `FinanceManager`, which violated the Single Responsibility Principle. `FinanceManager` should manage financial data and business logic, not handle file I/O.
- **Alternative considered**: Keeping `exportToCSV()` in `FinanceManager` - This was rejected because:
  - It mixed business logic with persistence concerns
  - It would make `FinanceManager` harder to test
  - Adding new export formats (JSON, XML) would bloat the class
- **Why this approach is better**: 
  - `Storage` interface allows for multiple implementations (CSV, JSON, etc.)
  - Follows the same stateless pattern as `Parser` and `Ui`
  - Makes the code more maintainable and testable
  - Sets foundation for future features like auto-save and data import

**CSV Format Choice:**
- **Single-table format with Type column**: We chose to have all transactions in one table with a "Type" column (INCOME/EXPENSE) rather than separate sections
- **Alternative considered**: Separate INCOMES and EXPENSES sections - This was rejected because:
  - Not standard CSV format
  - Harder to import into spreadsheet applications
  - Cannot be easily sorted or filtered as a unified dataset
- **Why single-table is better**: Proper CSV format that works seamlessly with Excel, Google Sheets, and data analysis tools
### Modify (`modify-expense and modify-income`)

The modify feature allows users to update existing financial entries without having to delete and manually re-add them. This feature comes in two forms:

- `modify-expense`: Updates an existing expense entry at a specified index
- `modify-income`: Updates an existing income entry at a specified index

Both commands work by replacing the old entry with new data while maintaining the chronological order of the list.

#### How `modify-expense` works:

1. In `FinTrack`, `Parser` handles the input by recognising the `modify-expense` command.
2. `Parser.parseModifyExpense(input)` extracts two key pieces of information:
   - The **index** (1-based position in the expense list)
   - The **new expense data** (amount, category, date, optional description)
3. The parser validates the index is a positive integer, then reuses the existing `parseAddExpense()` logic to parse the remaining parameters (amount, category, date, description).
4. The parser returns a `Map.Entry<Integer, Expense>` containing both the index and the new expense object.
5. `FinTrack` calls `fm.modifyExpense(index, newExpense)` which:
   - Calls `deleteExpense(index)` to remove the old expense and stores it temporarily
   - Calls `addExpense(newExpense)` to add the new expense (which maintains reverse chronological ordering)
   - If adding the new expense fails for any reason, the old expense is restored to maintain data integrity
   - Returns a boolean indicating if the modification caused the category budget to be exceeded
6. `Ui.printExpenseModified()` confirms the successful modification.
7. If the budget was exceeded, additional warnings are displayed via `printBudgetExceededWarning()`.

Below is a sequence diagram illustrating the `modify-expense` flow:

![modify_expense.png](images/modify_expense.png)

#### How `modify-income` works:

1. In `FinTrack`, `Parser` handles the input by recognising the `modify-income` command.
2. `Parser.parseModifyIncome(input)` extracts two key pieces of information:
   - The **index** (1-based position in the income list)
   - The **new income data** (amount, category, date, optional description)
3. The parser validates the index is a positive integer, then reuses the existing `parseAddIncome()` logic to parse the remaining parameters.
4. The parser returns a `Map.Entry<Integer, Income>` containing both the index and the new income object.
5. `FinTrack` calls `fm.modifyIncome(index, newIncome)` which:
   - Calls `deleteIncome(index)` to remove the old income and stores it temporarily
   - Calls `addIncome(newIncome)` to add the new income (which maintains reverse chronological ordering)
   - If adding the new income fails for any reason, the old income is restored to maintain data integrity
6. `Ui.printIncomeModified()` confirms the successful modification.

Below is a sequence diagram illustrating the `modify-income` flow:

![modify_income.png](images/modify_income.png)

#### Design Considerations:

**Delete-and-Add Approach:**

- **Why this approach**: The modify operations are implemented as a delete followed by an add operation, rather than direct in-place modification.
- **Advantages**:
  - **Code Reuse**: Leverages existing, well-tested `deleteExpense()`/`deleteIncome()` and `addExpense()`/`addIncome()` methods
  - **Consistency**: Ensures that modified entries are automatically re-sorted into the correct chronological position
  - **Budget Checking**: For expenses, the add operation automatically checks budget constraints
  - **Validation**: All validation logic from the add operations is automatically applied
- **Alternatives considered**:
  - Direct in-place modification - This was rejected because:
    - Would require duplicating validation logic
    - Would need manual re-sorting if the date changes
    - Would complicate budget checking logic
    - Increases code complexity and potential for bugs

**Rollback on Failure:**

- **Transaction-like behavior**: If adding the new entry fails, the old entry is restored from the temporary variable
- **Why this is important**: Prevents data loss if the new entry has invalid data that passes parser validation but fails business logic validation
- **User experience**: Users never lose their original data due to a failed modification attempt

**Parser Reuse:**

- **Smart parsing**: The modify parsers extract the index first, then prepend the appropriate command (`add-expense` or `add-income`) to the remaining arguments and call the existing add parsers
- **Benefits**:
  - Eliminates code duplication
  - Ensures modify commands support exactly the same format as add commands
  - Any improvements to add parsing automatically benefit modify parsing

**Index Validation:**

- Both modify methods provide clear, specific error messages:
  - "Cannot modify expense/income: The list is empty" when the list has no items
  - "Index out of range. Valid range: 1 to N" when the index is invalid
  - Helps users understand exactly what went wrong

## Product scope

### Target user profile

{Describe the target user profile}

### Value proposition

{Describe the value proposition: what problem does it solve?}

## User Stories

| Version | As a ... | I want to ...             | So that I can ...                                           |
| ------- | -------- | ------------------------- | ----------------------------------------------------------- |
| v1.0    | new user | see usage instructions    | refer to them when I forget how to use the application      |
| v2.0    | user     | find a to-do item by name | locate a to-do without having to go through the entire list |

## Non-Functional Requirements

### Performance
- **Responsiveness**: All commands must provide feedback to the user (either a result or an error message) in under 1 second, assuming a data set of up to 10,000 entries (incomes + expenses). This ensures the CLI application feels instantaneous.
- **Resource Consumption**: The application should run efficiently on a typical personal computer, with minimal CPU and memory footprint during idle state (waiting for input).

### Usability
- **Error Feedback**: The application must never crash on invalid user input. All user errors (e.g., bad command syntax, invalid dates, non-numeric amounts) must be caught and reported with a clear, actionable error message via `Ui.printError()`.
- **Learnability**: The command syntax must be consistent. All commands that take arguments must use the prefix-based system (e.g., `a/`, `c/`, `d/`) to minimise the user's cognitive load.
- **Guidance**: A comprehensive `help` command must be available to list all available commands and their syntax.

### Maintainability
- **Separation of Concerns (SoC)**: The architecture must strictly enforce SoC.
    - `Ui`: Handles all console input and output. No business logic.
    - `Parser`: Handles all string parsing and user-input validation. No business logic or I/O.
    - `FinanceManager`: Contains all business logic and state management. No parsing or direct I/O.
    - `model` (e.g., `Income`, `Expense`): Plain data objects with constructors for validation.
- **Testability**: All business logic (`FinanceManager`) and parsing logic (`Parser`) must be decoupled from the `Ui`, allowing them to be unit-tested without mocking `System.in` or `System.out`.
- **Extensibility**: Adding a new command must follow a clear pattern (adding constants to `Ui`, a case to `FinTrack`, and methods to `Parser`, `FinanceManager`, and `Ui`) without requiring modifications to existing, unrelated commands.

### Portability
- **Platform Independence**: The application must be runnable on any operating system (Windows, macOS, Linux) that has a compatible Java Runtime Environment (JRE) installed.
- **File System**: The `export` feature must handle different file system path conventions (e.g., ~ for home directory) and gracefully report file permission or path-not-found errors.

### Security
- **Local Data**: All user data is stored in-memory during runtime and is never transmitted over any network.
- **File Access**: The application must only interact with the file system when explicitly requested by the user (e.g., via the `export` command) and must handle SecurityException if it lacks permission to write to a specified path.

## Glossary

- _glossary item_ - Definition

## Instructions for manual testing

{Give instructions on how to do a manual product testing e.g., how to load sample data to be used for testing}<|MERGE_RESOLUTION|>--- conflicted
+++ resolved
@@ -52,7 +52,6 @@
 
 ### Ui Module (`Ui.java`)
 
-<<<<<<< HEAD
 #### Console Basics
 `Ui` (`src/main/java/seedu/fintrack/Ui.java`) is the single entry point for all console interaction in FinTrack. The class is intentionally static: it exposes command keywords, reads raw user input, and renders every message shown to the user without requiring an object to be instantiated. This keeps the rest of the application (parser, command executors, and model layer) free from I/O concerns while guaranteeing that the console state is mutated from a single place.
 
@@ -60,28 +59,12 @@
 All canonical command phrases and parameter prefixes (`HELP_COMMAND`, `ADD_EXPENSE_COMMAND`, `AMOUNT_PREFIX`, and others) are defined as `public static final` constants at the top of the class. Centralising the tokens avoids string drift between the parser, help text, and automated tests. Any new user-visible command must be added here first, followed by updates to `printHelp()` so the usage documentation always reflects reality.
 
 #### Reading User Input
-=======
-#### Console Facade Overview
-
-`Ui` (`src/main/java/seedu/fintrack/Ui.java`) is the single entry point for all console interaction in FinTrack. The class is intentionally static: it exposes command keywords, reads raw user input, and renders every message shown to the user without requiring an object to be instantiated. This keeps the rest of the application (parser, command executors, and model layer) free from I/O concerns while guaranteeing that the console state is mutated from a single place.
-
-#### Command Token Registry
-
-All canonical command phrases and parameter prefixes (`HELP_COMMAND`, `ADD_EXPENSE_COMMAND`, `AMOUNT_PREFIX`, and others) are defined as `public static final` constants at the top of the class. Centralising the tokens avoids string drift between the parser, help text, and automated tests. Any new user-visible command must be added here first, followed by updates to `printHelp()` so the usage documentation always reflects reality.
-
-#### Input Loop Integration
-
->>>>>>> 6b23b37f
 `waitForInput()` owns the blocking read from `System.in` via a shared `Scanner`. The method prints a consistent `> ` prompt, trims whitespace, and returns an empty string when the user simply presses enter. If the input stream is closed or the scanner encounters an illegal state, the method logs the failure (`SEVERE`) and returns `EXIT_COMMAND`; this sentinel gives the caller a deterministic way to trigger a graceful shutdown without duplicating exception handling logic. Unexpected runtime exceptions are rethrown after being logged so they can be surfaced during development.
 
 ![img_1.png](images/img_1.png)
 
-<<<<<<< HEAD
-#### Formatting Output
-=======
 #### Output Formatters
 
->>>>>>> 6b23b37f
 - **Shared helpers**: `printHorizontalLine(int length)` is the only low-level formatter. It validates its argument, asserts the precondition when assertions are enabled, and writes the divider used by the list renderers.
 - **Welcome and exit**: `printWelcome()` and `printExit()` wrap the banner text with INFO-level logs so session start and end are traceable in diagnostic logs.
 - **Error surface**: `printError(String message)` prefixes every failure with `"Error: "` for consistent user feedback and mirrors the message to the logger at `WARNING` level. The duplication means log archives can be searched without relying on console captures.
